pub(super) mod math;
pub(super) mod number;
<<<<<<< HEAD
pub(super) mod string;
pub(super) mod model_object;
pub(super) mod logical;
=======
pub(super) mod value;
pub(super) mod string;
>>>>>>> 8e9fc152
<|MERGE_RESOLUTION|>--- conflicted
+++ resolved
@@ -1,10 +1,4 @@
 pub(super) mod math;
 pub(super) mod number;
-<<<<<<< HEAD
-pub(super) mod string;
-pub(super) mod model_object;
-pub(super) mod logical;
-=======
 pub(super) mod value;
-pub(super) mod string;
->>>>>>> 8e9fc152
+pub(super) mod string;